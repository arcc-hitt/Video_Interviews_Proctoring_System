--- conflicted
+++ resolved
@@ -162,10 +162,7 @@
     }
 
     setSessionState(prev => ({ ...prev, isInitializing: true, error: null }));
-<<<<<<< HEAD
-
-=======
->>>>>>> 544414aa
+
     try {
       let sessionId = propSessionId;
 
@@ -343,10 +340,6 @@
   // Initialize WebSocket connection
   const initializeWebSocket = (sessionId: string) => {
     try {
-<<<<<<< HEAD
-=======
-      // Use Socket.IO instead of raw WebSocket for consistency
->>>>>>> 544414aa
       const socketUrl = import.meta.env.VITE_WS_URL || import.meta.env.VITE_API_BASE_URL || 'http://localhost:5000';
       const socket = io(socketUrl, {
         auth: {
